--- conflicted
+++ resolved
@@ -31,11 +31,6 @@
 about:
   home: https://bitbucket.org/ruamel/yaml
   license: MIT
-<<<<<<< HEAD
   license_family: MIT
   license_file: LICENSE
-  summary: A patched copy of ruamel.yaml.
-=======
-  license_file: LICENSE
-  summary: patched copy of ruamel.yaml (a yaml parser)
->>>>>>> 0d75c962
+  summary: A patched copy of ruamel.yaml (a yaml parser).